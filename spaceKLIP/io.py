--- conflicted
+++ resolved
@@ -214,14 +214,9 @@
                 PIXSCALE[i] = nrc._pixelscale_long*1e3 # mas
             else:
                 PIXSCALE[i] = nrc._pixelscale_short*1e3 # mas
-<<<<<<< HEAD
+
             PA_V3[i] = hdul[1].header['ROLL_REF'] # deg
-        # MIRI specific settings
-        elif 'MIRI' in INSTRUME[i]:
-            APERNAME[i] = None
-=======
         elif (INSTRUME[i] == 'MIRI'):
->>>>>>> df100bab
             PIXSCALE[i] = mir.pixelscale*1e3 # mas
         else:
             raise UserWarning('Unknown instrument')
