from __future__ import division


# =============================================================================
# IMPORTS
# =============================================================================

import os

import astropy.io.fits as pyfits
import matplotlib.pyplot as plt
import numpy as np

import astropy.units as u

from scipy.interpolate import RegularGridInterpolator
from scipy.ndimage import fourier_shift, rotate, shift
from scipy.optimize import minimize
from synphot import Observation, SourceSpectrum, SpectralElement
from synphot.models import Empirical1D
from synphot.units import convert_flux

import pyklip.instruments.JWST as JWST
import webbpsf
import webbpsf_ext

from jwst import datamodels
from jwst.coron import AlignRefsStep

from . import io

rad2mas = 180./np.pi*3600.*1000.


# =============================================================================
# MAIN
# =============================================================================

def fourier_imshift(image, shift, pad=False, cval=0.0):
    """
    Fourier image shift. Adapted from JWST stage 3 pipeline.

    Parameters
    ----------
    image : array
        A 2D/3D image to be shifted.
    shift : array
        xshift, yshift.
    pad : bool
        Should we pad the array before shifting, then truncate?
        Otherwise, the image is wrapped.
    cval : sequence or float, optional
        The values to set the padded values for each axis. Default is 0.
        ((before_1, after_1), ... (before_N, after_N)) unique pad constants for each axis.
        ((before, after),) yields same before and after constants for each axis.
        (constant,) or int is a shortcut for before = after = constant for all axes.

    Returns
    -------
    offset : array
        Shifted image.

    """

    if (image.ndim == 2):

        ny, nx = image.shape

        # Pad border with zeros
        if pad:
            xshift, yshift = shift
            padx = np.abs(np.int(xshift)) + 5
            pady = np.abs(np.int(yshift)) + 5
            pad_vals = ([pady]*2,[padx]*2)
            image = np.pad(image, pad_vals, 'constant', constant_values=cval)
        else:
            padx = pady = 0

        shift = np.asanyarray(shift)[:2]
        offset_image = fourier_shift(np.fft.fftn(image), shift[::-1])
        offset = np.fft.ifftn(offset_image).real

        # Remove padded border to return to original size
        offset = offset[pady:pady+ny, padx:padx+nx]
    
    elif (image.ndim == 3):
        nslices = image.shape[0]
        shift = np.asanyarray(shift)[:, :2]
        if (shift.shape[0] != nslices):
            raise ValueError('The number of provided shifts must be equal to the number of slices in the input image')

        offset = np.empty_like(image, dtype=float)
        for k in range(nslices):
            offset[k] = fourier_imshift(image[k], shift[k], pad=pad, cval=cval)
    
    else:
        raise ValueError(f'Input image must be either a 2D or a 3D array. Found {image.ndim} dimensions.')
    
    return offset

def shift_invpeak(shift, image):
    """
    Shift an image and compute the inverse of its peak count.

    Parameters
    ----------
    shift : array
        xshift, yshift.
    image : array
        A 2D image to be shifted.

    Returns
    -------
    invpeak : float
        Inverse of the peak count of the shifted image.

    """

    # Fourier shift the image.
    offset = fourier_imshift(image, shift)

    # Compute the inverse of its peak count.
    invpeak = 1./np.max(offset)

    return invpeak

def recenter(image):
    """
    Recenter an image by shifting it around and minimizing the inverse of its
    peak count (i.e., maximizing its peak count).

    Parameters
    ----------
    image : array
        A 2D image to be recentered.

    Returns
    -------
    shift : array
        xshift, yshift.

    """

    # Find the shift that recenters the image.
    p0 = np.array([0., 0.])
    shift = minimize(shift_invpeak,
                     p0,
                     args=(image))['x']

    return shift

def get_offsetpsf(meta, key, recenter_offsetpsf=False, derotate=True,
                  fourier=True):
    """
    Get a derotated and integration time weighted average of an offset PSF
    from WebbPSF. Try to load it from the offsetpsfdir and generate it if it
    is not in there, yet. The offset PSF will be normalized to a total
    intensity of 1.

    Parameters
    ----------
    meta : object of type meta
        Meta object that contains all the metadata of the observations.
    key : str
        Dictionary key of the meta.obs dictionary specifying the considered
        concatenation.
    recenter_offsetpsf : bool
        Recenter the offset PSF? The offset PSF from WebbPSF is not properly
        centered because the wedge mirror that folds the light onto the
        coronagraphic subarrays introduces a chromatic shift.
    derotate : bool
        Derotate (and integreation time weigh) the offset PSF?
    fourier : bool
        Whether to perform shifts in the Fourier plane. This better preserves
        the total flux, however it can introduce Gibbs artefacts for the
        shortest NIRCAM filters as the PSF is undersampled.

    Returns
    -------
    totpsf : array
        Derotated and integration time weighted average of the offset PSF.

    """

    # Try to load the offset PSF from the offsetpsfdir and generate it if it
    # is not in there, yet.
    offsetpsfdir = meta.offsetpsfdir
    inst = meta.instrume[key]
    filt = meta.filter[key]
    mask = meta.coronmsk[key]

    try:
        with pyfits.open(offsetpsfdir+filt+'_'+mask+'.fits') as op_hdu:
            offsetpsf = op_hdu[0].data
    except:
        offsetpsf = gen_offsetpsf(meta, offsetpsfdir, inst, filt, mask)

    # Recenter the offset PSF.
    if (recenter_offsetpsf == True):
        shifts = recenter(offsetpsf)
        if fourier:
            offsetpsf = fourier_imshift(offsetpsf, shifts)
        else:
            offsetpsf = shift(offsetpsf, shifts, mode='constant', cval=0.)

    # Find the science target observations.
    ww_sci = np.where(meta.obs[key]['TYP'] == 'SCI')[0]

    # Derotate the offset PSF and coadd it weighted by the integration time of
    # the different rolls.
    if (derotate == True):
        totpsf = np.zeros_like(offsetpsf)
        totexp = 0. # s
        for i in range(len(ww_sci)):
            totint = meta.obs[key]['NINTS'][ww_sci[i]]*meta.obs[key]['EFFINTTM'][ww_sci[i]] # s
            totpsf += totint*rotate(offsetpsf.copy(), -meta.obs[key]['ROLL_REF'][ww_sci[i]], reshape=False, mode='constant', cval=0.)
            totexp += totint # s
        totpsf /= totexp
    else:
        totpsf = offsetpsf

    return totpsf

def gen_offsetpsf(meta, offsetpsfdir, inst, filt, mask, source=None):
    """
    Generate an offset PSF using WebbPSF and save it in the offsetpsfdir. The
    offset PSF will be normalized to a total intensity of 1.

    Parameters
    ----------
    offsetpsfdir : str
        Directory where the offset PSF shall be saved to.
    inst : str
        JWST instrument.
    filt : str
        JWST filter.
    mask : str
        JWST coronagraphic mask.
    source: synphot.spectrum.SourceSpectrum 
        Default to 5700K blackbody if source=None

    """

    # NIRCam.
    if (inst == 'NIRCAM'):
        nircam = webbpsf.NIRCam()

        # Apply the correct pupil mask, but no image mask (unocculted PSF).
        if (mask in ['MASKA210R', 'MASKA335R', 'MASKA430R']):
            nircam.pupil_mask = 'MASKRND'
        elif (mask in ['MASKALWB']):
            nircam.pupil_mask = 'MASKLWB'
        elif (mask in ['MASKASWB']):
            nircam.pupil_mask = 'MASKSWB'
        else:
            raise UserWarning('Unknown coronagraphic mask')
        nircam.image_mask = None
        webbpsf_inst = nircam
    # MIRI.
    elif (inst == 'MIRI'):
        miri = webbpsf.MIRI()
        if ('4QPM' in mask):
            miri.pupil_mask = 'MASKFQPM' #F not 4 for WebbPSF
        else:
            miri.pupil_mask = 'MASKLYOT'
        miri.image_mask = None #mask.replace('4QPM_', 'FQPM')
        webbpsf_inst = miri
    else:
        raise UserWarning('Unknown instrument')

    if hasattr(meta, "psf_spec_file"):
        if meta.psf_spec_file != False:
            SED = io.read_spec_file(meta.psf_spec_file)
        else:
            SED = None
    else:
        SED = None

    # Assign the correct filter and compute the offset PSF.
    webbpsf_inst.filter = filt
    hdul = webbpsf_inst.calc_psf(oversample=1, normalize='last', source=SED)

    # Save the offset PSF.
    if (not os.path.exists(offsetpsfdir)):
        os.makedirs(offsetpsfdir)
    hdul.writeto(offsetpsfdir+filt+'_'+mask+'.fits')
    hdul.close()

    # Get the PSF array to return
    psf = hdul[0].data

    return psf

def get_transmission(meta, key, odir, derotate=False):
    """
    Get a derotated and integration time weighted average of a PSF mask and
    write it to meta.transmission.

    Note: assumes that the center of the PSF mask is aligned with the position
          of the host star PSF (except for the NIRCam bar masks).

    Parameters
    ----------
    meta : object of type meta
        Meta object that contains all the metadata of the observations.
    key : str
        Dictionary key of the meta.obs dictionary specifying the considered
        concatenation.
    odir : str
        Directory where the PSF mask plot shall be saved to.
    derotate : bool
        Derotate (and integreation time weigh) the PSF mask?

    Returns
    -------
    totmsk : array
        Derotated and integration time weighted average of the PSF mask.

    """

    # Find the science target observations.
    ww_sci = np.where(meta.obs[key]['TYP'] == 'SCI')[0]

    # Open the correct PSF mask. The assumption is that the center of the PSF
    # mask is aligned with the position of the host star PSF (except for the
    # NIRCam bar masks).
    psfmask = meta.psfmask[key]
    hdul = pyfits.open(psfmask)
    inst = meta.instrume[key]
    mask = meta.coronmsk[key]
    pxsc = meta.pixscale[key] # mas

    # NIRCam.
    if (inst == 'NIRCAM'):
        tp = hdul['SCI'].data[1:-1, 1:-1] # crop artifact at the edge

    # MIRI.
    elif (inst == 'MIRI'):
        if mask.lower() == '4qpm_1065':
            filt = 'f1065c'
        elif mask.lower() == '4qpm_1140':
            filt = 'f1140c'
        elif mask.lower() == '4qpm_1550':
            filt = 'f1550c'
        elif mask.lower() == 'lyot_2300':
            filt = 'f2300c'

        try:
            tp, _ = JWST.trim_miri_data([hdul['SCI'].data[None, :, :]], filt)
        except:
            tp, _ = JWST.trim_miri_data([hdul[0].data[None, :, :]], filt)
        tp = tp[0][0] #Just want the 2D array
        #tp = tp[0, 1:-1, 1:-2]

    else:
        raise UserWarning('Unknown instrument')
    hdul.close()

    # For the NIRCam bar masks, shift the PSF masks to their correct center.
    # Values outside of the subarray are filled with zeros (i.e., no
    # transmission).
    if (mask in ['MASKALWB', 'MASKASWB']):
        tp = shift(tp, (0., -meta.bar_offset[key]*1000./pxsc), mode='constant', cval=0.)


    # Derotate the PSF mask and coadd it weighted by the integration time of
    # the different rolls.
    if (derotate == True):
        totmsk = np.zeros_like(tp)
        totexp = 0. # s
        for i in range(len(ww_sci)):
            totint = meta.obs[key]['NINTS'][ww_sci[i]]*meta.obs[key]['EFFINTTM'][ww_sci[i]] # s
            totmsk += totint*rotate(tp.copy(), -meta.obs[key]['ROLL_REF'][ww_sci[i]], reshape=False, mode='constant', cval=0.)
            totexp += totint # s
        totmsk /= totexp
    else:
        totmsk = tp

    # Create a regular grid interpolator taking 2D pixel offset as an input
    # and returning the coronagraphic mask transmission.
    xr = np.arange(tp.shape[1]) # pix
    yr = np.arange(tp.shape[0]) # pix

    xx, yy = np.meshgrid(xr, yr) # pix
    xx = xx-(tp.shape[1]-1.)/2. # pix
    yy = yy-(tp.shape[0]-1.)/2. # pix
    rr = np.sqrt(xx**2+yy**2) # pix
    totmsk[rr > meta.owa] = np.nan

    meta.transmission = RegularGridInterpolator((yy[:, 0], xx[0, :]), totmsk)

    # Plot.
    plt.figure(figsize=(6.4, 4.8))
    ax = plt.gca()
    pp = ax.imshow(totmsk, origin='lower',
                   extent=(tp.shape[1]/2., -tp.shape[1]/2., -tp.shape[0]/2.,
                           tp.shape[0]/2.), cmap='viridis', vmin=0, vmax=1)
    cc = plt.colorbar(pp, ax=ax)
    cc.set_label('Transmission', rotation=270, labelpad=20)
    if (derotate == True):
        ax.set_xlabel('$\Delta$RA [pix]')
        ax.set_ylabel('$\Delta$Dec [pix]')
    else:
        ax.set_xlabel('$\Delta$x [pix]')
        ax.set_ylabel('$\Delta$y [pix]')
    ax.set_title('Transmission')
    plt.tight_layout()
    plt.savefig(odir+key+'-transmission.pdf')
    plt.close()

    return totmsk

def field_dependent_correction(stamp,
                               stamp_dx,
                               stamp_dy,
                               meta):
    """
    Apply the coronagraphic mask transmission to a PSF stamp.

    Note: assumes that the pyKLIP PSF center is the center of the
          coronagraphic mask transmission map.

    Note: uses a standard cartesian coordinate system so that North is +y and
          East is -x.

    Note: uses the coronagraphic mask transmission map stored in
          meta.transmission. Need to run get_transmission first!

    Parameters
    ----------
    stamp : array
        PSF stamp to which the coronagraphic mask transmission shall be
        applied.
    stamp_dx : array
        Array of the same shape as the PSF stamp containing the x-axis
        separation from the host star PSF center for each pixel.
    stamp_dy : array
        Array of the same shape as the PSF stamp containing the y-axis
        separation from the host star PSF center for each pixel.

    Returns
    -------
    stamp : array
        PSF stamp to which the coronagraphic mask transmission was applied.

    """

    # Apply coronagraphic mask transmission.
    xy = np.vstack((stamp_dy.flatten(), stamp_dx.flatten())).T
    transmission = meta.transmission(xy)
    transmission = transmission.reshape(stamp.shape)

    # Get center of stamp
    c0 = (stamp.shape[0]-1)/2
    c1 = (stamp.shape[1]-1)/2

    # Get transmission at this point
    transmission_at_center = transmission[int(c0),int(c1)]

    ## Old way use peak of flux
    # peak_index = np.unravel_index(stamp.argmax(), stamp.shape)
    # transmission_at_center =  transmission[peak_index[1],peak_index[0]]

    return transmission_at_center*stamp

def get_stellar_magnitudes(meta):
    # First find out if a file was provided correctly
    if not os.path.isfile(meta.sdir):
        # Not a valid input
        raise ValueError('Stellar directory not recognised, please supply a valid filepath.')

    # Get the instrument
    instrument = list(meta.obs.keys())[0].split('_')[0] #Just use first filter, NIRCam / MIRI run separately

    # Check if this is a Vizier VOTable, if so, use webbpsf_ext
    if meta.sdir[-4:] == '.vot':
        # Pick an arbitrary bandpass+magnitude to normalise the initial SED. Exact choice
        # doesn't matter as will be be refitting this model using the provided data.
        # Important thing is the spectral type (user provided).
        bp_k = webbpsf_ext.bp_2mass('k')
        bp_mag = 5

        # Magnitude value is arbitrary, as we will be using the Vizier photometry to renormalise and fit the SED.
        spec = webbpsf_ext.spectra.source_spectrum(name='Input Data + SED', sptype=meta.spt, mag_val=bp_mag, bp=bp_k, votable_file=meta.sdir)

        # Want to adjust where we fit the spectrum based on the observing filter, just roughly split between NIRCam and MIRI
        if instrument == 'NIRCAM' :
            wlim = [1,5]
        elif instrument == 'MIRI':
            wlim = [10, 20]

        # Fit the SED to the selected data
        spec.fit_SED(x0=[1.0], wlim=wlim, use_err=False, verbose=False) #Don't use the error as it breaks thing, and don't print scaling value.
        # spec.plot_SED()
        # plt.show()

        # Want to convert the flux to photlam so that it matches the per photon throughputs?
        input_flux = u.Quantity(spec.sp_model.flux, str(spec.sp_model.fluxunits))
        photlam_flux = convert_flux(spec.sp_model.wave, input_flux, out_flux_unit='photlam')

        # Spectrum is originally from pysynphot (outdated), convert to synphot.
        SED = SourceSpectrum(Empirical1D, points=spec.sp_model.wave << u.Unit(str(spec.sp_model.waveunits)), lookup_table=photlam_flux << u.Unit('photlam'))
    # If not a VOTable, try to read it in.
    else:
<<<<<<< HEAD
        try:
            # Open file and grab wavelength and flux arrays
            data = np.genfromtxt(meta.sdir).transpose()
            model_wave = data[0]
            model_flux = data[1]

            # Create a synphot spectrum
            SED = SourceSpectrum(Empirical1D, points=model_wave << u.Unit('micron'), lookup_table=model_flux << u.Unit('Jy'))
        except:
            raise ValueError("Unable to read in provided file. Ensure format is in two columns with wavelength (microns), flux (Jy)")
=======
        SED = io.read_spec_file(meta.sdir)
>>>>>>> c270bf13

    ### Now, perform synthetic observations on the SED to get stellar magnitudes
    # Get the filters used from the input datasets
    filters = [i.split('_')[2] for i in list(meta.obs.keys())]
    if instrument == 'NIRCAM':
        if ('F335M' not in filters):
            filters += ['F335M'] # make sure that TA filter is present

    # Calculate magnitude in each filter
    mstar = {}
    for filt in filters:
        # Read in the bandpass correctly
        bpstring = '/../resources/PCEs/{}/{}.txt'.format(instrument, filt)
        bpfile = os.path.join(os.path.dirname(__file__) + bpstring)

        with open(bpfile) as bandpass_file:
            bandpass_data = np.genfromtxt(bandpass_file).transpose()
            bandpass_wave = bandpass_data[0] * 1e4 #Convert from microns to angstrom
            bandpass_throughput = bandpass_data[1]

        # Create the bandpass object
        Bandpass = SpectralElement(Empirical1D, points=bandpass_wave, lookup_table=bandpass_throughput)

        # Perform synthetic observation
        Obs = Observation(SED, Bandpass, binset=Bandpass.waveset)
        VegaSED = SourceSpectrum.from_vega()
        magnitude = Obs.effstim(flux_unit='vegamag', vegaspec=VegaSED).value

        # Add magnitude to dictionary
        mstar[filt.upper()] = magnitude

    # temporary feature until we figure out better file formatting with grant's models
    if hasattr(meta,'starmagerrs'):
        i = 0
        meta.dmstar = {}
        for filt in filters:
            meta.dmstar[filt] = meta.starmagerrs[i]
            i += 1

    return mstar

def get_maxnumbasis(meta):
    """
    Find the maximum numbasis based on the number of available calibrator
    frames.

    Parameters
    ----------
    meta : object of type meta
        Meta object that contains all the metadata of the observations.

    Returns
    -------
    meta : object of type meta
        Meta object that contains all the metadata of the observations.

    """

    # Find the maximum numbasis based on the number of available calibrator
    # frames.
    meta.maxnumbasis = {}
    for key in meta.obs.keys():
        ww = meta.obs[key]['TYP'] == 'CAL'
        meta.maxnumbasis[key] = np.sum(meta.obs[key]['NINTS'][ww], dtype=int)

    return meta

def get_psfmasknames(meta):
    """
    Get the correct PSF mask for each concatenation using functionalities of
    the JWST pipeline.

    Parameters
    ----------
    meta : object of type meta
        Meta object that contains all the metadata of the observations.

    Returns
    -------
    meta : object of type meta
        Meta object that contains all the metadata of the observations.

    """

    # Create an instance of the reference star alignment JWST pipeline step.
    # This just serves as a dummy from which the get_reference_file function
    # can be used to obtain any reference file type from the online CRDS
    # database.
    step = AlignRefsStep()

    # Get the correct PSF mask for each concatenation.
    meta.psfmask = {}
    for key in meta.obs.keys():
        if '1065' in key:
            # TODO
            raise ValueError('Get a 1065 mask!')
        elif '1140' in key:
            trstring = '/../resources/miri_transmissions/JWST_MIRI_F1140C_transmission_webbpsf-ext_v0.fits'
            trfile = os.path.join(os.path.dirname(__file__) + trstring)
            meta.psfmask[key] = trfile
        elif '1550' in key:
            trstring = '/../resources/miri_transmissions/JWST_MIRI_F1550C_transmission_webbpsf-ext_v0.fits'
            trfile = os.path.join(os.path.dirname(__file__) + trstring)
            meta.psfmask[key] = trfile
        else:
            model = datamodels.open(meta.obs[key]['FITSFILE'][0])
            meta.psfmask[key] = step.get_reference_file(model, 'psfmask')
    del step

    return meta

def get_bar_offset(meta):
    """
    Get the correct bar offset for each concatenation from the meta object
    which contains the pySIAF bar offsets for the different NIRCam bar mask
    fiducial points in meta.offset_lwb and meta.offset_swb.

    Parameters
    ----------
    meta : object of type meta
        Meta object that contains all the metadata of the observations.

    Returns
    -------
    meta : object of type meta
        Meta object that contains all the metadata of the observations.

    """

    # Get the correct bar offset for each concatenation.
    meta.bar_offset = {}
    for key in meta.obs.keys():
        if (meta.instrume[key] == 'NIRCAM'):
            if ('LWB' in meta.coronmsk[key]):
                if ('NARROW' in meta.apername[key]):
                    meta.bar_offset[key] = meta.offset_lwb['narrow']
                else:
                    meta.bar_offset[key] = meta.offset_lwb[meta.filter[key]]
            elif ('SWB' in meta.coronmsk[key]):
                if ('NARROW' in meta.apername[key]):
                    meta.bar_offset[key] = meta.offset_swb['narrow']
                else:
                    meta.bar_offset[key] = meta.offset_swb[meta.filter[key]]
            else: # round masks
                meta.bar_offset[key] = None
        else:
            meta.bar_offset[key] = None

    return meta

def prepare_meta(meta, fitsfiles):
    """
    Find and write the metadata for the provided FITS files into the meta
    object. This function overwrites any metadata that was previously stored
    in the meta object.

    Parameters
    ----------
    meta : object of type meta
        Meta object that contains all the metadata of the observations.
    fitsfiles : list of str
        List of the FITS files whose metadata shall be extracted.

    Returns
    -------
    meta : object of type meta
        Meta object that contains all the metadata of the observations.

    """

    # Extract the metadata of the observations from the FITS files.
    meta = io.extract_obs(meta, fitsfiles)

    # Find the maximum numbasis based on the number of available calibrator
    # frames.
    meta = get_maxnumbasis(meta)

    # Find the names of the PSF masks from CRDS.
    meta = get_psfmasknames(meta)

    # Get the bar offsets for NIRCam from pySIAF.
    meta = get_bar_offset(meta)

    # Compute the host star magnitude in the observed filters.
    meta.mstar = get_stellar_magnitudes(meta)

    return meta<|MERGE_RESOLUTION|>--- conflicted
+++ resolved
@@ -82,7 +82,7 @@
 
         # Remove padded border to return to original size
         offset = offset[pady:pady+ny, padx:padx+nx]
-    
+
     elif (image.ndim == 3):
         nslices = image.shape[0]
         shift = np.asanyarray(shift)[:, :2]
@@ -92,10 +92,10 @@
         offset = np.empty_like(image, dtype=float)
         for k in range(nslices):
             offset[k] = fourier_imshift(image[k], shift[k], pad=pad, cval=cval)
-    
+
     else:
         raise ValueError(f'Input image must be either a 2D or a 3D array. Found {image.ndim} dimensions.')
-    
+
     return offset
 
 def shift_invpeak(shift, image):
@@ -236,7 +236,7 @@
         JWST filter.
     mask : str
         JWST coronagraphic mask.
-    source: synphot.spectrum.SourceSpectrum 
+    source: synphot.spectrum.SourceSpectrum
         Default to 5700K blackbody if source=None
 
     """
@@ -502,20 +502,7 @@
         SED = SourceSpectrum(Empirical1D, points=spec.sp_model.wave << u.Unit(str(spec.sp_model.waveunits)), lookup_table=photlam_flux << u.Unit('photlam'))
     # If not a VOTable, try to read it in.
     else:
-<<<<<<< HEAD
-        try:
-            # Open file and grab wavelength and flux arrays
-            data = np.genfromtxt(meta.sdir).transpose()
-            model_wave = data[0]
-            model_flux = data[1]
-
-            # Create a synphot spectrum
-            SED = SourceSpectrum(Empirical1D, points=model_wave << u.Unit('micron'), lookup_table=model_flux << u.Unit('Jy'))
-        except:
-            raise ValueError("Unable to read in provided file. Ensure format is in two columns with wavelength (microns), flux (Jy)")
-=======
         SED = io.read_spec_file(meta.sdir)
->>>>>>> c270bf13
 
     ### Now, perform synthetic observations on the SED to get stellar magnitudes
     # Get the filters used from the input datasets
