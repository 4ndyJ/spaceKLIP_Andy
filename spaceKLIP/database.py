--- conflicted
+++ resolved
@@ -24,11 +24,8 @@
 from astroquery.svo_fps import SvoFps
 from jwst.pipeline import Detector1Pipeline, Image2Pipeline, Coron3Pipeline
 
-<<<<<<< HEAD
 from .utils import nircam_apname, get_nrcmask_from_apname
-=======
 from .utils import get_filter_info
->>>>>>> a81aa385
 
 import logging
 log = logging.getLogger(__name__)
@@ -40,11 +37,10 @@
 # =============================================================================
 
 # Initialize WebbPSF instruments.
-<<<<<<< HEAD
 siaf_nrc = pysiaf.Siaf('NIRCam')
 siaf_nis = pysiaf.Siaf('NIRISS')
 siaf_mir = pysiaf.Siaf('MIRI')
-=======
+
 from webbpsf_ext.logging_utils import setup_logging
 setup_logging('WARN', verbose=False)
 
@@ -56,7 +52,6 @@
 wave_nircam, weff_nircam, do_svo = get_filter_info('NIRCAM', return_more=True)
 wave_niriss, weff_niriss = get_filter_info('NIRISS', do_svo=do_svo)
 wave_miri,   weff_miri   = get_filter_info('MIRI',   do_svo=do_svo)
->>>>>>> a81aa385
 
 class Database():
     """
