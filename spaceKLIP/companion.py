from __future__ import division
# =============================================================================
# IMPORTS
# =============================================================================
import os, re, sys
import json

import astropy.io.fits as pyfits
import matplotlib.pyplot as plt
import numpy as np

from functools import partial
from scipy.integrate import simpson
from scipy.interpolate import interp1d
# from scipy.ndimage import shift
from scipy import ndimage

import pyklip.instruments.JWST as JWST
import pyklip.fmlib.fmpsf as fmpsf
import pyklip.fm as fm
import pyklip.fitpsf as fitpsf
from pyklip.klip import nan_gaussian_filter

import webbpsf
webbpsf.setup_logging(level='ERROR')
import webbpsf_ext

from . import utils
from . import io
from . import plotting
from . import psf

# =============================================================================
# MAIN
# =============================================================================

def extract_companions(meta, recenter_offsetpsf=False, use_fm_psf=True,
                       fourier=True):
    """
    Extract astrometry and photometry from any detected companions using
    the pyKLIP forward modeling class.

    TODO: use a position-dependent offset PSF from pyNRC instead of the
          completely unocculted offset PSF from WebbPSF.

    Parameters
    ----------
    meta : object of type meta
        Meta object that contains all the metadata of the observations.
    recenter_offsetpsf : bool
        Recenter the offset PSF? The offset PSF from WebbPSF is not properly
        centered because the wedge mirror that folds the light onto the
        coronagraphic subarrays introduces a chromatic shift.
    use_fm_psf : bool
        Use a pyKLIP forward-modeled offset PSF instead of a simple offset PSF.
    fourier : bool
        [meta.offpsf = 'webbpsf] Whether to perform the recentering shift in
        the Fourier plane. This better preserves the total flux, however it can
        introduce Gibbs artefacts for the shortest NIRCAM filters as the PSF is
        undersampled.
    """

    if (meta.verbose == True):
        print('--> Extracting companion properties...')

    # If necessary, extract the metadata of the observations.
    if (not meta.done_subtraction):
        if meta.comp_usefile == 'bgsub':
            subdir = 'IMGPROCESS/BGSUB'
        elif meta.use_cleaned:
            subdir = 'IMGPROCESS/SCI+REF_CLEAN'
        else:
            subdir = 'IMGPROCESS/SCI+REF'
        basefiles = io.get_working_files(meta, meta.done_imgprocess, subdir=subdir, search=meta.sub_ext)

        meta = utils.prepare_meta(meta, basefiles)
        meta.done_subtraction = True # set the subtraction flag for the subsequent pipeline stages

    # Loop through all directories of subtracted images.
    meta.truenumbasis = {}
    for counter, rdir in enumerate(meta.rundirs):
        # Check if run directory actually exists
        if not os.path.exists(rdir):
            raise ValueError('Could not find provided run directory "{}"'.format(rdir))

        # Get the mode from the saved meta file
        if (meta.verbose == True):
            dirparts = rdir.split('/')[-2].split('_') # -2 because of trailing '/'
            print('--> Mode = {}, annuli = {}, subsections = {}, scenario {} of {}'.format(dirparts[3], dirparts[4], dirparts[5], counter+1, len(meta.rundirs)))

        # Get the mode from the saved meta file.
        metasave = io.read_metajson(rdir+'SUBTRACTED/MetaSave.json')
        mode = metasave['used_mode']

        # Define the input and output directories for each set of pyKLIP
        # parameters.
        idir = rdir+'SUBTRACTED/'
        odir = rdir+'COMPANION_KL{}/'.format(meta.KL)
        if (not os.path.exists(odir)):
            os.makedirs(odir)

        # Create an output directory for the forward-modeled datasets.
        odir_temp = odir+'FITS/'
        if (not os.path.exists(odir_temp)):
            os.makedirs(odir_temp)

        # Loop through all concatenations.
        res = {}
        for i, key in enumerate(meta.obs.keys()):

            ww_sci = np.where(meta.obs[key]['TYP'] == 'SCI')[0]
            filepaths = np.array(meta.obs[key]['FITSFILE'][ww_sci], dtype=str).tolist()
            ww_cal = np.where(meta.obs[key]['TYP'] == 'CAL')[0]
            psflib_filepaths = np.array(meta.obs[key]['FITSFILE'][ww_cal], dtype=str).tolist()
            hdul = pyfits.open(idir+key+'-KLmodes-all.fits')
            filt = meta.filter[key]
            pxsc = meta.pixscale[key] # mas
            pxar = meta.pixar_sr[key] # sr
            wave = meta.wave[filt] # m
            weff = meta.weff[filt] # m
            fwhm = wave/meta.diam*utils.rad2mas/pxsc # pix

            all_numbasis = []
            # Loop over up to 100 different KL mode inputs
            for i in range(100):
                try:
                    # Get value from header
                    all_numbasis.append(hdul[0].header['KLMODE{}'.format(i)])
                except:
                    # No more KL modes
                    continue
            # Get the index of the KL component we are interested in
            try:
                KLindex = all_numbasis.index(meta.KL)
            except:
                raise ValueError('KL={} not found. Calculated options are: {}, and maximum possible for this data is {}'.format(meta.KL, all_numbasis, meta.maxnumbasis[key]))
            meta.truenumbasis[key] = [num for num in all_numbasis if (num <= meta.maxnumbasis[key])]
            hdul.close()

            # Create a new pyKLIP dataset for forward modeling the companion
            # PSFs.
            if meta.repeatcentering_companion == False:
                centering_alg = 'savefile'
            else:
                centering_alg = meta.repeatcentering_companion
            dataset = JWST.JWSTData(filepaths=filepaths,
                                    psflib_filepaths=psflib_filepaths, centering=centering_alg, badpix_threshold=meta.badpix_threshold,
                                    scishiftfile=meta.ancildir+'shifts/scishifts', refshiftfile=meta.ancildir+'shifts/refshifts',
                                    fiducial_point_override=meta.fiducial_point_override)

            # Get the coronagraphic mask transmission map.
            utils.get_transmission(meta, key, odir, derotate=False)

            # Get an offset PSF that is normalized to the total intensity of
            # the host star.
            if meta.offpsf == 'webbpsf':
                offsetpsf = utils.get_offsetpsf(meta, key,
                                                recenter_offsetpsf=recenter_offsetpsf,
                                                derotate=False, fourier=fourier)
                offsetpsf *= meta.F0[filt]/10.**(meta.mstar[filt]/2.5)/1e6/pxar # MJy/sr
                field_dep_corr = partial(utils.field_dependent_correction, meta=meta)
            elif meta.offpsf == 'webbpsf_ext':
                # Define some quantities
                if pxsc > 100:
                    inst = 'MIRI'
                    immask = 'FQPM{}'.format(filt[1:5])
                else:
                    inst = 'NIRCAM'
<<<<<<< HEAD
                    if '210R' in meta.coronmsk[key]:
                        immask = 'MASK210R'
                    elif '335R' in meta.coronmsk[key]:
                        immask = 'MASK335R'
                    elif '430R' in meta.coronmsk[key]:
                        immask = 'MASK430R'
                    elif 'LWB' in meta.coronmsk[key]:
                        immask = 'MASKLWB'
                    elif 'SWB' in meta.coronmsk[key]:
                        immask = 'MASKSWB'
                if inst == 'MIRI':
                    immask = 'FQPM{}'.format(filt[1:5])
=======
                    immask = key.split('_')[-1]
                if hasattr(meta, "psf_spec_file"):
                    if meta.psf_spec_file != False:
                        SED = io.read_spec_file(meta.psf_spec_file)
                    else:
                        SED = None
                else:
                    SED = None
>>>>>>> c270bf13
                offsetpsf_func = psf.JWST_PSF(inst, filt, immask, fov_pix=65,
                                              sp=SED, use_coeff=True,
                                              date=meta.psfdate)
                field_dep_corr = None #WebbPSF already corrects for transmissions. 

            # Loop through all companions.
            res[key] = {}
            for j in range(len(meta.ra_off)):

                # Guesses for the fit parameters.
                guess_dx = meta.ra_off[j]/pxsc # pix
                guess_dy = meta.de_off[j]/pxsc # pix
                guess_sep = np.sqrt(guess_dx**2+guess_dy**2) # pix
                guess_pa = np.rad2deg(np.arctan2(guess_dx, guess_dy)) # deg
                try:
                    guess_flux = meta.contrast_guess
                except:
                    guess_flux = 1e-4
                guess_spec = np.array([1.])

                if meta.offpsf == 'webbpsf_ext':
                    # Generate PSF for initial guess, if very different this could be garbage
                    # Negative sign on ra as webbpsf_ext expects in x,y space
                    offsetpsf = offsetpsf_func.gen_psf([-meta.ra_off[j]/1e3,meta.de_off[j]/1e3], do_shift=False, quick=False)
                    offsetpsf *= meta.F0[filt]/10.**(meta.mstar[filt]/2.5)/1e6/pxar # MJy/sr

                # Compute the forward-modeled dataset if it does not exist,
                # yet, or if overwrite is True.
                fmdataset = odir_temp+'FM_c%.0f-' % (j+1)+key+'-fmpsf-KLmodes-all.fits'
                klipdataset = odir_temp+'FM_c%.0f-' % (j+1)+key+'-klipped-KLmodes-all.fits'
                if ((meta.overwrite == True) or (not os.path.exists(fmdataset) or not os.path.exists(klipdataset))):

                    # Initialize the forward modeling pyKLIP class.
                    input_wvs = np.unique(dataset.wvs)
                    if (len(input_wvs) != 1):
                        raise UserWarning('Only works with broadband photometry')
                    fm_class = fmpsf.FMPlanetPSF(inputs_shape=dataset.input.shape,
                                                 numbasis=np.array(meta.truenumbasis[key]),
                                                 sep=guess_sep,
                                                 pa=guess_pa,
                                                 dflux=guess_flux,
                                                 input_psfs=np.array([offsetpsf]),
                                                 input_wvs=input_wvs,
                                                 spectrallib=[guess_spec],
                                                 spectrallib_units='contrast',
                                                 field_dependent_correction=field_dep_corr)

                    # Compute the forward-modeled dataset.
                    annulus = meta.annuli#[[guess_sep-20., guess_sep+20.]] # pix
                    if len(annulus) == 1:
                        annulus = annulus[0]
                    subsection = 1
                    fm.klip_dataset(dataset=dataset,
                                    fm_class=fm_class,
                                    mode=mode,
                                    outputdir=odir_temp,
                                    fileprefix='FM_c%.0f-' % (j+1)+key,
                                    annuli=annulus,
                                    subsections=subsection,
                                    movement=1,
                                    numbasis=meta.truenumbasis[key],
                                    maxnumbasis=meta.maxnumbasis[key],
                                    calibrate_flux=False,
                                    psf_library=dataset.psflib,
                                    highpass=False,
                                    mute_progression=True)

                # Open the forward-modeled dataset.
                from pyklip.klip import nan_gaussian_filter
                with pyfits.open(fmdataset) as hdul:
                    fm_frame = hdul[0].data[KLindex]
                    try:
                        fm_frame = nan_gaussian_filter(fm_frame, meta.smooth)
                    except:
                        pass
                    fm_centx = hdul[0].header['PSFCENTX']
                    fm_centy = hdul[0].header['PSFCENTY']
                with pyfits.open(klipdataset) as hdul:
                    data_frame = hdul[0].data[KLindex]
                    try:
                        data_frame = nan_gaussian_filter(data_frame, meta.smooth)
                    except:
                        pass
                    data_centx = hdul[0].header["PSFCENTX"]
                    data_centy = hdul[0].header["PSFCENTY"]

                # If use_fm_psf is False, replace the forward-modeled PSF in
                # the fm_frame with a simple offset PSF from WebbPSF.

                if (use_fm_psf == False):
                    # Get a derotated and integration time weighted average of
                    # an offset PSF from WebbPSF. Apply the field-dependent
                    # correction and insert it at the correct companion
                    # position into the fm_frame.
                    if meta.offpsf == 'webbpsf_ext':
                        # Generate PSF for initial guess, if very different this could be garbage
                        # Negative sign on ra as webbpsf_ext expects in x,y space
                        offsetpsf = offsetpsf_func.gen_psf([-meta.ra_off[j]/1e3,meta.de_off[j]/1e3], do_shift=False, quick=False)
                    else:
                        # Get the coronagraphic mask transmission map.
                        utils.get_transmission(meta, key, odir, derotate=True)
                        offsetpsf = utils.get_offsetpsf(meta, key,
                                                        recenter_offsetpsf=recenter_offsetpsf,
                                                        derotate=True, fourier=fourier)

                    offsetpsf *= meta.F0[filt]/10.**(meta.mstar[filt]/2.5)/1e6/pxar # MJy/sr
                    offsetpsf *= guess_flux
                    sx = offsetpsf.shape[1]
                    sy = offsetpsf.shape[0]
                    if ((sx % 2 != 1) or (sy % 2 != 1)):
                        raise UserWarning('Offset PSF needs to be of odd shape')
                    shx = (fm_centx-int(fm_centx))-(guess_dx-int(guess_dx))
                    shy = (fm_centy-int(fm_centy))+(guess_dy-int(guess_dy))
                    stamp = ndimage.shift(offsetpsf, (shy, shx), mode='constant', cval=0.)

                    if meta.offpsf == 'webbpsf':
                        # Need to multiply offaxis by coronagraph transmission
                        xx = np.arange(sx)-sx//2-(int(guess_dx)+(fm_centx-int(fm_centx)))
                        yy = np.arange(sy)-sy//2+(int(guess_dy)-(fm_centy-int(fm_centy)))
                        stamp_dx, stamp_dy = np.meshgrid(xx, yy)
                        stamp = utils.field_dependent_correction(stamp, stamp_dx, stamp_dy, meta)

                    fm_frame[:, :] = 0.
                    fm_frame[int(fm_centy)+int(guess_dy)-sy//2:int(fm_centy)+int(guess_dy)+sy//2+1, int(fm_centx)-int(guess_dx)-sx//2:int(fm_centx)-int(guess_dx)+sx//2+1] = stamp

                if (meta.plotting == True):
                    savefile = odir+key+'-fmpsf_c%.0f' % (j+1)+'.pdf'
                    plotting.plot_fm_psf(meta, fm_frame, data_frame, guess_flux, pxsc=pxsc, j=j, savefile=savefile)

                # Fit the forward-modeled PSF to the KLIP-subtracted data.
                # there's gotta be a better way to do this...
                try:
                    fitboxsize = meta.fitboxsize
                except:
                    fitboxsize = 25 # pix
                try:
                    dr = meta.dr
                except:
                    dr = 5
                try:
                    exc_rad = meta.exc_rad
                except:
                    exc_rad = 3
                try:
                    corr_len_guess = meta.corr_len_guess
                except:
                    corr_len_guess = 3.
                try:
                    x_range = meta.x_range
                except:
                    x_range = 2. # pix
                try:
                    y_range = meta.y_range
                except:
                    y_range = 2. # pix
                try:
                    flux_range = meta.flux_range
                except:
                    flux_range = 10. # mag
                try:
                    corr_len_range = meta.corr_len_range
                except:
                    corr_len_range = 1. # mag

                if (meta.mcmc == True):

                    fma = fitpsf.FMAstrometry(guess_sep=guess_sep,
                                              guess_pa=guess_pa,
                                              fitboxsize=fitboxsize)
                    fma.generate_fm_stamp(fm_image=fm_frame,
                                          fm_center=[fm_centx, fm_centy],
                                          padding=5)
                    fma.generate_data_stamp(data=data_frame,
                                            data_center=[data_centx, data_centy],
                                            dr=dr,
                                            exclusion_radius=exc_rad*fwhm)
                    corr_len_label = r'$l$'
                    try:
                        fma.set_kernel(meta.fitkernel, [corr_len_guess], [corr_len_label])
                    except:
                        fma.set_kernel("diag", [corr_len_guess], [corr_len_label])
                    fma.set_bounds(x_range, y_range, flux_range, [corr_len_range])

                    # Make sure that noise map is invertible.
                    noise_map_max = np.nanmax(fma.noise_map)
                    fma.noise_map[np.isnan(fma.noise_map)] = noise_map_max
                    fma.noise_map[fma.noise_map == 0.] = noise_map_max

                    # Run the MCMC fit.
                    fma.fit_astrometry(nwalkers=meta.nwalkers, nburn=meta.nburn, nsteps=meta.nsteps, numthreads=meta.numthreads, chain_output=odir+key+'-bka_chain_c%.0f' % (j+1)+'.pkl')
                    fma.sampler.chain[:, :, 0] *= pxsc
                    fma.sampler.chain[:, :, 1] *= pxsc
                    fma.sampler.chain[:, :, 2] *= guess_flux
                    if (meta.plotting == True):
                        savefile = odir+key+'-chains_c%.0f' % (j+1)+'.pdf'
                        plotting.plot_chains(fma.sampler.chain, savefile)
                        fma.make_corner_plot()
                        plt.savefig(odir+key+'-corner_c%.0f' % (j+1)+'.pdf')
                        plt.close()
                        fma.best_fit_and_residuals()
                        plt.savefig(odir+key+'-model_c%.0f' % (j+1)+'.pdf')
                        plt.close()

                    # Write the best fit values into the results dictionary.
                    temp = 'c%.0f' % (j+1)
                    res[key][temp] = {}
                    res[key][temp]['ra'] = fma.raw_RA_offset.bestfit*pxsc # mas
                    res[key][temp]['dra'] = fma.raw_RA_offset.error*pxsc # mas
                    res[key][temp]['de'] = fma.raw_Dec_offset.bestfit*pxsc # mas
                    res[key][temp]['dde'] = fma.raw_Dec_offset.error*pxsc # mas
                    res[key][temp]['f'] = fma.raw_flux.bestfit*guess_flux
                    res[key][temp]['df'] = fma.raw_flux.error*guess_flux

                    deltamag = -2.5*np.log10(fma.fit_flux.bestfit*guess_flux)
                    ddeltamag = 2.5/np.log(10)*(fma.fit_flux.error*guess_flux)/(fma.fit_flux.bestfit*guess_flux)
                    starmag = meta.mstar[filt]
                    try:
                        dstarmag = meta.dmstar[filt]
                    except:
                        print('No stellar magnitude errors supplied yet so assuming +/- 0.1 mag (FIX TBD!)')
                        dstarmag = 0.1
                    res[key][temp]['appmag'] = starmag+deltamag
                    res[key][temp]['dappmag'] = np.sqrt((dstarmag/starmag)**2+(ddeltamag/deltamag)**2)*res[key][temp]['appmag']
 
                    if (meta.verbose == True):
                        print('--> Companion %.0f' % (j+1))
                        print('   RA  = %.2f+/-%.2f mas (%.2f mas guess)' % (res[key][temp]['ra'], res[key][temp]['dra'], meta.ra_off[j]))
                        print('   DEC = %.2f+/-%.2f mas (%.2f mas guess)' % (res[key][temp]['de'], res[key][temp]['dde'], meta.de_off[j]))
                        try:
                            name = ['b', 'c', 'd', 'e']
                            pdir = meta.idir[:meta.idir[:-1].rfind('/')]+'/pmags/'
                            file = [f for f in os.listdir(pdir) if f.lower().endswith(name[j]+'_'+filt.lower()+'.npy')][0]
                            pmag = np.load(pdir+file)
                            dmag = pmag-meta.mstar[filt]
                            cinj = 10**(dmag/(-2.5))
                            print('   CON = %.2e+/-%.2e (%.2e inj.)' % (res[key][temp]['f'], res[key][temp]['df'], cinj))
                        except:
                            print('   CON = %.2e+/-%.2e' % (res[key][temp]['f'], res[key][temp]['df']))
                        print('   APPMAG = %.2e+/-%.2e' % (res[key][temp]['appmag'], res[key][temp]['dappmag']))


                if (meta.nested == True):

                    # the fortran code here requires a shorter output file than is nominally passed
                    # so try shortening it and then moving the files after
                    tempoutput = './temp-multinest/'
                    fit = fitpsf.PlanetEvidence(guess_sep, guess_pa, fitboxsize, tempoutput)
                    print('created PE module')

                    # generate FM stamp
                    fit.generate_fm_stamp(fm_frame, [fm_centx, fm_centy], padding=5)

                    # generate data_stamp stamp
                    fit.generate_data_stamp(data_frame, [data_centx, data_centy], dr=dr, exclusion_radius=exc_rad*fwhm)
                    print('generated FM & data stamps')
                    # set kernel, no read noise
                    try:
                        corr_len_guess = meta.corr_len_guess
                    except:
                        corr_len_guess = 3.
                    corr_len_label = "l"
                    try:
                        fit.set_kernel(meta.fitkernel, [corr_len_guess], [corr_len_label])
                    except:
                        fit.set_kernel("diag", [corr_len_guess], [corr_len_label])
                    print('set kernel')

                    fit.set_bounds(x_range, y_range, flux_range, [corr_len_range])
                    print('set bounds')
                    #Run the pymultinest fit

                    fit.multifit()
                    print('ran fit')

                    evidence = fit.fit_stats()

                    #Forward model evidence
                    fm_evidence = evidence[0]['nested sampling global log-evidence']
                    #forward model parameter distributions, containing the median and percentiles for each
                    fm_posteriors = evidence[0]['marginals']
                    #Null model evidence
                    null_evidence = evidence[1]['nested sampling global log-evidence']
                    #null parameter distributions, containing the median and percentiles for each
                    null_posteriors = evidence[1]['marginals']
                    evidence_ratio = np.exp(fm_evidence - null_evidence)

                    print('evidence ratio is: ',round(np.log(evidence_ratio), 4),' >5 is strong evidence')
                    residnfig = fit.fm_residuals()
                    if (meta.plotting == True):
                        # savefile = odir+key+'-chains_c%.0f' % (j+1)+'.pdf'
                        # plotting.plot_chains(fma.sampler.chain, savefile)
                        corn, nullcorn = fit.fit_plots()
                        plt.close()
                        corn
                        plt.savefig(odir+key+'-corner_c%.0f' % (j+1)+'.pdf')
                        plt.close()
                        nullcorn
                        plt.savefig(odir+key+'-nullcorner_c%.0f' % (j+1)+'.pdf')
                        plt.close()
                        fit.fm_residuals()
                        plt.savefig(odir+key+'-model_c%.0f' % (j+1)+'.pdf')
                        plt.close()

                    # move multinest output from temp dir to odir+key
                    import shutil
                    tempfiles = os.listdir(tempoutput)
                    for f in tempfiles:
                        shutil.move(tempoutput + f, odir+key+f)
                    shutil.rmtree(tempoutput)

                    # Write the best fit values into the results dictionary.
                    temp = 'c%.0f' % (j+1)
                    res[key][temp] = {}
                    res[key][temp]['ra'] = -(fit.fit_x.bestfit-data_centx)*pxsc # mas
                    res[key][temp]['dra'] = (fit.fit_x.error)*pxsc # mas
                    res[key][temp]['de'] = (fit.fit_y.bestfit-data_centy)*pxsc # mas
                    res[key][temp]['dde'] = (fit.fit_y.error)*pxsc # mas
                    res[key][temp]['f'] = fit.fit_flux.bestfit*guess_flux
                    res[key][temp]['df'] = fit.fit_flux.error*guess_flux

                    deltamag = -2.5*np.log10(fit.fit_flux.bestfit*guess_flux)
                    ddeltamag = 2.5/np.log(10)*(fit.fit_flux.error*guess_flux)/(fit.fit_flux.bestfit*guess_flux)
                    starmag = meta.mstar[filt]
                    try:
                        dstarmag = meta.dmstar[filt]
                    except:
                        print('No stellar magnitude errors supplied yet so assuming +/- 0.1 mag (FIX TBD!)')
                        dstarmag = 0.1
                    res[key][temp]['appmag'] = starmag+deltamag
                    res[key][temp]['dappmag'] = np.sqrt((dstarmag/starmag)**2+(ddeltamag/deltamag)**2)*res[key][temp]['appmag']

                    if (meta.verbose == True):
                        print('--> Companion %.0f' % (j+1))
                        print('   RA  = %.2f+/-%.2f mas (%.2f mas guess)' % (res[key][temp]['ra'], res[key][temp]['dra'], meta.ra_off[j]))
                        print('   DEC = %.2f+/-%.2f mas (%.2f mas guess)' % (res[key][temp]['de'], res[key][temp]['dde'], meta.de_off[j]))
                        try:
                            name = ['b', 'c', 'd', 'e']
                            pdir = meta.idir[:meta.idir[:-1].rfind('/')]+'/pmags/'
                            file = [f for f in os.listdir(pdir) if f.lower().endswith(name[j]+'_'+filt.lower()+'.npy')][0]
                            pmag = np.load(pdir+file)
                            dmag = pmag-meta.mstar[filt]
                            cinj = 10**(dmag/(-2.5))
                            print('   CON = %.2e+/-%.2e (%.2e inj.)' % (res[key][temp]['f'], res[key][temp]['df'], cinj))
                        except:
                            print('   CON = %.2e+/-%.2e' % (res[key][temp]['f'], res[key][temp]['df']))
                        print('   APPMAG = %.2f+/-%.2f' % (res[key][temp]['appmag'], res[key][temp]['dappmag']))

        # Save the results
        compfile = odir+key+'-comp_save.json'
        with open(compfile, 'w') as sf:
            json.dump(res, sf)

    return res<|MERGE_RESOLUTION|>--- conflicted
+++ resolved
@@ -166,20 +166,6 @@
                     immask = 'FQPM{}'.format(filt[1:5])
                 else:
                     inst = 'NIRCAM'
-<<<<<<< HEAD
-                    if '210R' in meta.coronmsk[key]:
-                        immask = 'MASK210R'
-                    elif '335R' in meta.coronmsk[key]:
-                        immask = 'MASK335R'
-                    elif '430R' in meta.coronmsk[key]:
-                        immask = 'MASK430R'
-                    elif 'LWB' in meta.coronmsk[key]:
-                        immask = 'MASKLWB'
-                    elif 'SWB' in meta.coronmsk[key]:
-                        immask = 'MASKSWB'
-                if inst == 'MIRI':
-                    immask = 'FQPM{}'.format(filt[1:5])
-=======
                     immask = key.split('_')[-1]
                 if hasattr(meta, "psf_spec_file"):
                     if meta.psf_spec_file != False:
@@ -188,11 +174,10 @@
                         SED = None
                 else:
                     SED = None
->>>>>>> c270bf13
                 offsetpsf_func = psf.JWST_PSF(inst, filt, immask, fov_pix=65,
                                               sp=SED, use_coeff=True,
                                               date=meta.psfdate)
-                field_dep_corr = None #WebbPSF already corrects for transmissions. 
+                field_dep_corr = None #WebbPSF already corrects for transmissions.
 
             # Loop through all companions.
             res[key] = {}
@@ -412,7 +397,7 @@
                         dstarmag = 0.1
                     res[key][temp]['appmag'] = starmag+deltamag
                     res[key][temp]['dappmag'] = np.sqrt((dstarmag/starmag)**2+(ddeltamag/deltamag)**2)*res[key][temp]['appmag']
- 
+
                     if (meta.verbose == True):
                         print('--> Companion %.0f' % (j+1))
                         print('   RA  = %.2f+/-%.2f mas (%.2f mas guess)' % (res[key][temp]['ra'], res[key][temp]['dra'], meta.ra_off[j]))
